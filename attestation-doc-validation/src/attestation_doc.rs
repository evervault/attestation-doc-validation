//! Module for parsing and validating attestation documents from AWS Nitro Enclaves.
use super::nsm::nsm_api::{AttestationDoc, Digest};
use super::{
    error::{AttestationError, AttestationResult},
    nsm::{CryptoClient, Hash, SigningPublicKey},
    true_or_invalid,
};
pub(super) use aws_nitro_enclaves_cose::CoseSign1;
use base64::Engine;
use std::collections::BTreeMap;

// Helper macros to get, write and compare PCRs
macro_rules! extract_pcr {
    ($measurements:expr, $idx:literal) => {{
        $measurements
            .get(&$idx)
            .ok_or(AttestationError::MissingPCR($idx))?
            .to_string()
    }};
}

macro_rules! compare_pcrs {
    ($lhs:ident, $rhs:ident, $pcr:ident) => {
        let $pcr = $lhs.$pcr().map(|lhs_pcr| {
            $rhs.$pcr()
                .map_or_else(|| false, |rhs_pcr| lhs_pcr == rhs_pcr)
        });
        if !$pcr.unwrap_or_else(|| true) {
            return false;
        }
    };
}

/// Trait to allow custom implementations of PCR-like types. This helps to make the per language bindings more idiomatic.
pub trait PCRProvider {
    fn pcr_0(&self) -> Option<&str>;
    fn pcr_1(&self) -> Option<&str>;
    fn pcr_2(&self) -> Option<&str>;
    fn pcr_8(&self) -> Option<&str>;

    fn to_string(&self) -> String {
        format!(
            "PCRS {{ PCR0: {:?}, PCR1: {:?}, PCR2: {:?}, PCR8: {:?} }}",
            self.pcr_0(),
            self.pcr_1(),
            self.pcr_2(),
            self.pcr_8()
        )
    }

    fn eq<T: PCRProvider>(&self, rhs: &T) -> bool {
        compare_pcrs!(self, rhs, pcr_0);
        compare_pcrs!(self, rhs, pcr_1);
        compare_pcrs!(self, rhs, pcr_2);
        compare_pcrs!(self, rhs, pcr_8);
        true
    }
}

/// Reference implementation of the AWS attestation doc's PCRs exposed at build time.
#[derive(Debug, PartialEq, Eq, Clone)]
pub struct PCRs {
    pub pcr_0: String,
    pub pcr_1: String,
    pub pcr_2: String,
    pub pcr_8: String,
}

impl PCRProvider for PCRs {
    fn pcr_0(&self) -> Option<&str> {
        Some(self.pcr_0.as_str())
    }
    fn pcr_1(&self) -> Option<&str> {
        Some(self.pcr_1.as_str())
    }
    fn pcr_2(&self) -> Option<&str> {
        Some(self.pcr_2.as_str())
    }
    fn pcr_8(&self) -> Option<&str> {
        Some(self.pcr_8.as_str())
    }
}

/// Parses the PCRs from the attestation doc and compares against the expected values
///
/// # Errors
///
/// Returns an error if any of the expected PCRs are missing from the attestation document, or if the expected PCRs don't match the values embedded in the doc
pub fn validate_expected_pcrs<T: PCRProvider>(
    attestation_doc: &AttestationDoc,
    expected_pcrs: &T,
<<<<<<< HEAD
) -> AttestationResult<()> {
=======
) -> AttestationDocResult<()> {
    let received_pcrs = get_pcrs(attestation_doc)?;

    let same_pcrs = expected_pcrs.eq(&received_pcrs);
    true_or_invalid(
        same_pcrs,
        AttestationDocError::UnexpectedPCRs(expected_pcrs.to_string(), received_pcrs.to_string()),
    )
}

/// Parses `PCRs` from an attestation doc
///
/// # Errors
///
/// Returns an error if any of the expected PCRs are missing from the attestation document
pub fn get_pcrs(attestation_doc: &AttestationDoc) -> AttestationDocResult<PCRs> {
>>>>>>> 0c87f1fc
    let encoded_measurements = attestation_doc
        .pcrs
        .iter()
        .map(|(&index, buf)| (index, hex::encode(&buf[..])))
        .collect::<BTreeMap<_, _>>();

    Ok(PCRs {
        pcr_0: extract_pcr!(encoded_measurements, 0),
        pcr_1: extract_pcr!(encoded_measurements, 1),
        pcr_2: extract_pcr!(encoded_measurements, 2),
        pcr_8: extract_pcr!(encoded_measurements, 8),
<<<<<<< HEAD
    };

    let same_pcrs = expected_pcrs.eq(&received_pcrs);
    true_or_invalid(
        same_pcrs,
        AttestationError::UnexpectedPCRs(expected_pcrs.to_string(), received_pcrs.to_string()),
    )
=======
    })
>>>>>>> 0c87f1fc
}

/// Extracts the nonce embedded in the attestation doc, encodes it to base64 and compares it to the base64 encoded nonce given
///
/// # Errors
///
/// Returns a `NonceMismatch` error if the attestation document contains an unexpected nonce, or does not contain a nonce
pub fn validate_expected_nonce(
    attestation_doc: &AttestationDoc,
    expected_nonce: &str,
) -> AttestationResult<()> {
    let matching_nonce = attestation_doc
        .nonce
        .as_ref()
        .map(|existing_nonce| base64::prelude::BASE64_STANDARD.encode(existing_nonce))
        .ok_or_else(|| AttestationError::NonceMismatch {
            expected: expected_nonce.to_string(),
            received: None,
        })?;

    true_or_invalid(
        matching_nonce == expected_nonce,
        AttestationError::NonceMismatch {
            expected: expected_nonce.to_string(),
            received: Some(matching_nonce),
        },
    )
}

/// Takes a public key and attestation doc in `CoseSign1` form and returns a result based on it's validity
///
/// # Errors
///
/// Returns a `InvalidCoseSignature` error if signature is invalid
pub fn validate_cose_signature<H: Hash>(
    signing_cert_public_key: &dyn SigningPublicKey,
    cose_sign_1_decoded: &CoseSign1,
) -> AttestationResult<()> {
    true_or_invalid(
        cose_sign_1_decoded
            .verify_signature::<H>(signing_cert_public_key)
            .map_err(|err| AttestationError::InvalidCose(err.to_string()))?,
        AttestationError::InvalidCoseSignature,
    )
}

/// Takes an `AttestationDoc` and expected challenge and compares them
///
/// # Errors
///
/// Returns a `MissingUserData` error if user data is not present in attestation doc
/// Returns a `UserDataMismatch` error if the challenges do not match
pub fn validate_expected_challenge(
    attestation_doc: &AttestationDoc,
    expected_challenge: &[u8],
) -> AttestationResult<()> {
    let embedded_challenge = attestation_doc
        .user_data
        .as_ref()
        .ok_or(AttestationError::MissingUserData)?;
    true_or_invalid(
        embedded_challenge == expected_challenge,
        AttestationError::UserDataMismatch,
    )
}

/// Takes a byte array and parses is as an `AttestationDoc` and `CoseSign1`
///
/// # Errors
///
/// Returns a `InvalidCose` if the byte array can't be parsed as a `CoseSign1`
/// Returns a `DocStructureInvalid` if the attestation doc doesn't follow the [AWS criteria](https://github.com/aws/aws-nitro-enclaves-nsm-api/blob/main/docs/attestation_process.md)
pub fn decode_attestation_document(
    cose_sign_1_bytes: &[u8],
) -> AttestationResult<(CoseSign1, AttestationDoc)> {
    let cose_sign_1_decoded: CoseSign1 = serde_cbor::from_slice(cose_sign_1_bytes)?;
    let cbor = cose_sign_1_decoded
        .get_payload::<CryptoClient>(None)
        .map_err(|err| AttestationError::InvalidCose(err.to_string()))?;
    let attestation_doc: AttestationDoc = serde_cbor::from_slice(&cbor)?;
    validate_attestation_document_structure(&attestation_doc)?;
    Ok((cose_sign_1_decoded, attestation_doc))
}

pub(super) fn validate_attestation_document_structure(
    attestation_document: &AttestationDoc,
<<<<<<< HEAD
) -> AttestationResult<()> {
    let valid_structure_check = !attestation_document.module_id.is_empty()
    && attestation_document.digest == Digest::SHA384
    && !attestation_document.pcrs.is_empty()
    && attestation_document.pcrs.len() <= 32
    && attestation_document
        .pcrs
        .keys()
        .all(|&pcr_index| pcr_index < 32)
    && attestation_document
        .pcrs
        .values()
        .all(|pcr| [32, 48, 64].contains(&pcr.len()))
    && !attestation_document.cabundle.is_empty()
    && attestation_document
=======
) -> AttestationDocResult<()> {
    let module_id_present = !attestation_document.module_id.is_empty();
    true_or_invalid(module_id_present, AttestationDocError::MissingModuleId)?;

    let digest_valid = attestation_document.digest == Digest::SHA384;
    true_or_invalid(digest_valid, AttestationDocError::DigestAlgorithmInvalid)?;

    let pcrs_valid = !attestation_document.pcrs.is_empty()
        && attestation_document.pcrs.len() <= 32
        && attestation_document
            .pcrs
            .keys()
            .all(|&pcr_index| pcr_index < 32)
        && attestation_document
            .pcrs
            .values()
            .all(|pcr| [32, 48, 64].contains(&pcr.len()));

    true_or_invalid(pcrs_valid, AttestationDocError::InvalidCABundle)?;

    let valid_ca_bundle = attestation_document
>>>>>>> 0c87f1fc
        .cabundle
        .iter()
        .all(|cert| cert.len() > 0 && cert.len() <= 1024);
    true_or_invalid(valid_ca_bundle, AttestationDocError::InvalidCABundle)?;

    let valid_public_key = attestation_document
        .public_key
        .as_ref()
        .map_or(true, |key| key.len() > 0 && key.len() <= 1024); // these default to true if not present
    true_or_invalid(valid_public_key, AttestationDocError::InvalidPublicKey)?;

    let valid_nonce = attestation_document
        .nonce
        .as_ref()
        .map_or(true, |nonce| nonce.len() > 0 && nonce.len() <= 512);
    true_or_invalid(valid_nonce, AttestationDocError::InvalidNonce)?;
    let valid_user_data = attestation_document
        .user_data
        .as_ref()
<<<<<<< HEAD
        .map_or(true, |user_data| user_data.len() > 0 && user_data.len() <= 512);
    true_or_invalid(valid_structure_check, AttestationError::DocStructureInvalid)
=======
        .map_or(true, |user_data| {
            user_data.len() > 0 && user_data.len() <= 512
        });
    true_or_invalid(valid_user_data, AttestationDocError::InvalidUserData)
>>>>>>> 0c87f1fc
}

#[cfg(test)]
mod test {
    use super::*;

    #[test]
    fn validate_valid_attestation_doc_structure() {
        // this test only validates the structure of the AD, but not the validity of the Nitro signature over it
        // so it will pass despite the AD being expired.
        let sample_cose_sign_1_bytes = std::fs::read(std::path::Path::new(
            "../test-data/valid-attestation-doc-bytes",
        ))
        .unwrap();
        let expected_pcrs = PCRs {
          pcr_0: "f4d48b81a460c9916d1e685119074bf24660afd3e34fae9fca0a0d28d9d5599936332687e6f66fc890ac8cf150142d8b".to_string(),
          pcr_1: "bcdf05fefccaa8e55bf2c8d6dee9e79bbff31e34bf28a99aa19e6b29c37ee80b214a414b7607236edf26fcb78654e63f".to_string(),
          pcr_2: "d8f114da658de5481f8d9ec73907feb553560787522f705c92d7d96beed8e15e2aa611984e098c576832c292e8dc469a".to_string(),
          pcr_8: "8790eb3cce6c83d07e84b126dc61ca923333d6f66615c4a79157de48c5ab2418bdc60746ea7b7afbff03a1c6210201cb".to_string(),
        };
        let (_, decoded_ad) = decode_attestation_document(&sample_cose_sign_1_bytes).unwrap();
        let is_valid_ad = validate_attestation_document_structure(&decoded_ad).is_ok();
        assert!(is_valid_ad);
        let pcrs_match = validate_expected_pcrs(&decoded_ad, &expected_pcrs).is_ok();
        assert!(pcrs_match);
    }

    #[test]
    fn validate_valid_attestation_doc_structure_with_mismatched_pcrs() {
        let sample_cose_sign_1_bytes = std::fs::read(std::path::Path::new(
            "../test-data/valid-attestation-doc-bytes",
        ))
        .unwrap();
        let expected_pcrs = PCRs {
          pcr_0: "f4d48b81a460c---wrong-value---5119074bf24660afd3e34fae9fca0a0d28d9d5599936332687e6f66ff150142d8b".to_string(),
          pcr_1: "bcdf05fefccaa8e55bf2c8d---fail-test---f31e34bf28a99aa19e6b29c37ee80b214a414b7607236edf26fcb7863f".to_string(),
          pcr_2: "d8f114da658de5481f8d9ec73907feb553560787522f705c92d7d96beed8e15e---incorrect---2c292e8dc46ffff9a".to_string(),
          pcr_8: "8790eb3cce6c83d07e84b126dc61ca923333d6f66615c4a79157de48c5ab2418bdc60746ea7b7afbff03a1c6210201cb".to_string(),
        };
        let (_, decoded_ad) = decode_attestation_document(&sample_cose_sign_1_bytes).unwrap();
        let is_valid_ad = validate_attestation_document_structure(&decoded_ad).is_ok();
        assert!(is_valid_ad);
        let pcrs_match = validate_expected_pcrs(&decoded_ad, &expected_pcrs).is_ok();
        assert!(!pcrs_match);
    }

    #[test]
    fn validate_get_pcrs() {
        let sample_cose_sign_1_bytes = std::fs::read(std::path::Path::new(
            "../test-data/valid-attestation-doc-bytes",
        ))
        .unwrap();
        let expected_pcrs = PCRs {
          pcr_0: "f4d48b81a460c9916d1e685119074bf24660afd3e34fae9fca0a0d28d9d5599936332687e6f66fc890ac8cf150142d8b".to_string(),
          pcr_1: "bcdf05fefccaa8e55bf2c8d6dee9e79bbff31e34bf28a99aa19e6b29c37ee80b214a414b7607236edf26fcb78654e63f".to_string(),
          pcr_2: "d8f114da658de5481f8d9ec73907feb553560787522f705c92d7d96beed8e15e2aa611984e098c576832c292e8dc469a".to_string(),
          pcr_8: "8790eb3cce6c83d07e84b126dc61ca923333d6f66615c4a79157de48c5ab2418bdc60746ea7b7afbff03a1c6210201cb".to_string(),
        };
        let (_, decoded_ad) = decode_attestation_document(&sample_cose_sign_1_bytes).unwrap();
        let pcrs = get_pcrs(&decoded_ad).unwrap();
        assert_eq!(pcrs, expected_pcrs);
    }
}<|MERGE_RESOLUTION|>--- conflicted
+++ resolved
@@ -89,16 +89,13 @@
 pub fn validate_expected_pcrs<T: PCRProvider>(
     attestation_doc: &AttestationDoc,
     expected_pcrs: &T,
-<<<<<<< HEAD
-) -> AttestationResult<()> {
-=======
-) -> AttestationDocResult<()> {
+) -> AttestationResult<()> {
     let received_pcrs = get_pcrs(attestation_doc)?;
 
     let same_pcrs = expected_pcrs.eq(&received_pcrs);
     true_or_invalid(
         same_pcrs,
-        AttestationDocError::UnexpectedPCRs(expected_pcrs.to_string(), received_pcrs.to_string()),
+        AttestationError::UnexpectedPCRs(expected_pcrs.to_string(), received_pcrs.to_string()),
     )
 }
 
@@ -107,8 +104,7 @@
 /// # Errors
 ///
 /// Returns an error if any of the expected PCRs are missing from the attestation document
-pub fn get_pcrs(attestation_doc: &AttestationDoc) -> AttestationDocResult<PCRs> {
->>>>>>> 0c87f1fc
+pub fn get_pcrs(attestation_doc: &AttestationDoc) -> AttestationResult<PCRs> {
     let encoded_measurements = attestation_doc
         .pcrs
         .iter()
@@ -120,17 +116,7 @@
         pcr_1: extract_pcr!(encoded_measurements, 1),
         pcr_2: extract_pcr!(encoded_measurements, 2),
         pcr_8: extract_pcr!(encoded_measurements, 8),
-<<<<<<< HEAD
-    };
-
-    let same_pcrs = expected_pcrs.eq(&received_pcrs);
-    true_or_invalid(
-        same_pcrs,
-        AttestationError::UnexpectedPCRs(expected_pcrs.to_string(), received_pcrs.to_string()),
-    )
-=======
     })
->>>>>>> 0c87f1fc
 }
 
 /// Extracts the nonce embedded in the attestation doc, encodes it to base64 and compares it to the base64 encoded nonce given
@@ -217,29 +203,12 @@
 
 pub(super) fn validate_attestation_document_structure(
     attestation_document: &AttestationDoc,
-<<<<<<< HEAD
-) -> AttestationResult<()> {
-    let valid_structure_check = !attestation_document.module_id.is_empty()
-    && attestation_document.digest == Digest::SHA384
-    && !attestation_document.pcrs.is_empty()
-    && attestation_document.pcrs.len() <= 32
-    && attestation_document
-        .pcrs
-        .keys()
-        .all(|&pcr_index| pcr_index < 32)
-    && attestation_document
-        .pcrs
-        .values()
-        .all(|pcr| [32, 48, 64].contains(&pcr.len()))
-    && !attestation_document.cabundle.is_empty()
-    && attestation_document
-=======
-) -> AttestationDocResult<()> {
+) -> AttestationResult<()> {
     let module_id_present = !attestation_document.module_id.is_empty();
-    true_or_invalid(module_id_present, AttestationDocError::MissingModuleId)?;
+    true_or_invalid(module_id_present, AttestationError::MissingModuleId)?;
 
     let digest_valid = attestation_document.digest == Digest::SHA384;
-    true_or_invalid(digest_valid, AttestationDocError::DigestAlgorithmInvalid)?;
+    true_or_invalid(digest_valid, AttestationError::DigestAlgorithmInvalid)?;
 
     let pcrs_valid = !attestation_document.pcrs.is_empty()
         && attestation_document.pcrs.len() <= 32
@@ -252,38 +221,32 @@
             .values()
             .all(|pcr| [32, 48, 64].contains(&pcr.len()));
 
-    true_or_invalid(pcrs_valid, AttestationDocError::InvalidCABundle)?;
+    true_or_invalid(pcrs_valid, AttestationError::InvalidCABundle)?;
 
     let valid_ca_bundle = attestation_document
->>>>>>> 0c87f1fc
         .cabundle
         .iter()
         .all(|cert| cert.len() > 0 && cert.len() <= 1024);
-    true_or_invalid(valid_ca_bundle, AttestationDocError::InvalidCABundle)?;
+    true_or_invalid(valid_ca_bundle, AttestationError::InvalidCABundle)?;
 
     let valid_public_key = attestation_document
         .public_key
         .as_ref()
         .map_or(true, |key| key.len() > 0 && key.len() <= 1024); // these default to true if not present
-    true_or_invalid(valid_public_key, AttestationDocError::InvalidPublicKey)?;
+    true_or_invalid(valid_public_key, AttestationError::InvalidPublicKey)?;
 
     let valid_nonce = attestation_document
         .nonce
         .as_ref()
         .map_or(true, |nonce| nonce.len() > 0 && nonce.len() <= 512);
-    true_or_invalid(valid_nonce, AttestationDocError::InvalidNonce)?;
+    true_or_invalid(valid_nonce, AttestationError::InvalidNonce)?;
     let valid_user_data = attestation_document
         .user_data
         .as_ref()
-<<<<<<< HEAD
-        .map_or(true, |user_data| user_data.len() > 0 && user_data.len() <= 512);
-    true_or_invalid(valid_structure_check, AttestationError::DocStructureInvalid)
-=======
         .map_or(true, |user_data| {
             user_data.len() > 0 && user_data.len() <= 512
         });
-    true_or_invalid(valid_user_data, AttestationDocError::InvalidUserData)
->>>>>>> 0c87f1fc
+    true_or_invalid(valid_user_data, AttestationError::InvalidUserData)
 }
 
 #[cfg(test)]
