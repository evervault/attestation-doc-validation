[package]
edition = "2021"
name = "node-attestation-bindings"
version = "0.0.0"
license = "Apache-2.0"
description = "A Node library for attesting Nitro Enclaves according to the Evervault Cages attestation protocol."
homepage = "https://github.com/evervault/attestation-doc-validation"
repository = "https://github.com/evervault/attestation-doc-validation"

[lib]
crate-type = ["cdylib"]

[dependencies]
# Default enable napi4 feature, see https://nodejs.org/api/n-api.html#node-api-version-matrix
napi = { version = "2.10.6", default-features = false, features = ["napi4"] }
napi-derive = "2.9.4"
<<<<<<< HEAD
attestation-doc-validation = "0.5.0-beta"
=======
attestation-doc-validation = { version = "0.5.0-beta" }
>>>>>>> 6577dc3d

[build-dependencies]
napi-build = "2.0.1"<|MERGE_RESOLUTION|>--- conflicted
+++ resolved
@@ -14,11 +14,7 @@
 # Default enable napi4 feature, see https://nodejs.org/api/n-api.html#node-api-version-matrix
 napi = { version = "2.10.6", default-features = false, features = ["napi4"] }
 napi-derive = "2.9.4"
-<<<<<<< HEAD
 attestation-doc-validation = "0.5.0-beta"
-=======
-attestation-doc-validation = { version = "0.5.0-beta" }
->>>>>>> 6577dc3d
 
 [build-dependencies]
 napi-build = "2.0.1"